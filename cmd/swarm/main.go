// Copyright 2016 The go-ethereum Authors
// This file is part of go-ethereum.
//
// go-ethereum is free software: you can redistribute it and/or modify
// it under the terms of the GNU General Public License as published by
// the Free Software Foundation, either version 3 of the License, or
// (at your option) any later version.
//
// go-ethereum is distributed in the hope that it will be useful,
// but WITHOUT ANY WARRANTY; without even the implied warranty of
// MERCHANTABILITY or FITNESS FOR A PARTICULAR PURPOSE. See the
// GNU General Public License for more details.
//
// You should have received a copy of the GNU General Public License
// along with go-ethereum. If not, see <http://www.gnu.org/licenses/>.

package main

import (
	"crypto/ecdsa"
	"fmt"
	"io/ioutil"
	"os"
	"os/signal"
	"runtime"
	"sort"
	"strconv"
	"strings"
	"syscall"
	"unicode"

	"github.com/ethereum/go-ethereum/accounts"
	"github.com/ethereum/go-ethereum/accounts/keystore"
	"github.com/ethereum/go-ethereum/cmd/utils"
	"github.com/ethereum/go-ethereum/common"
	"github.com/ethereum/go-ethereum/console"
	"github.com/ethereum/go-ethereum/crypto"
	"github.com/ethereum/go-ethereum/ethclient"
	"github.com/ethereum/go-ethereum/internal/debug"
	"github.com/ethereum/go-ethereum/log"
	"github.com/ethereum/go-ethereum/node"
	"github.com/ethereum/go-ethereum/p2p"
	"github.com/ethereum/go-ethereum/p2p/discover"
	"github.com/ethereum/go-ethereum/params"
	"github.com/ethereum/go-ethereum/swarm"
	bzzapi "github.com/ethereum/go-ethereum/swarm/api"

	"gopkg.in/urfave/cli.v1"
)

const clientIdentifier = "swarm"

var (
	gitCommit        string // Git SHA1 commit hash of the release (set via linker flags)
	testbetBootNodes = []string{
		"enode://ec8ae764f7cb0417bdfb009b9d0f18ab3818a3a4e8e7c67dd5f18971a93510a2e6f43cd0b69a27e439a9629457ea804104f37c85e41eed057d3faabbf7744cdf@13.74.157.139:30429",
		"enode://c2e1fceb3bf3be19dff71eec6cccf19f2dbf7567ee017d130240c670be8594bc9163353ca55dd8df7a4f161dd94b36d0615c17418b5a3cdcbb4e9d99dfa4de37@13.74.157.139:30430",
		"enode://fe29b82319b734ce1ec68b84657d57145fee237387e63273989d354486731e59f78858e452ef800a020559da22dcca759536e6aa5517c53930d29ce0b1029286@13.74.157.139:30431",
		"enode://1d7187e7bde45cf0bee489ce9852dd6d1a0d9aa67a33a6b8e6db8a4fbc6fcfa6f0f1a5419343671521b863b187d1c73bad3603bae66421d157ffef357669ddb8@13.74.157.139:30432",
		"enode://0e4cba800f7b1ee73673afa6a4acead4018f0149d2e3216be3f133318fd165b324cd71b81fbe1e80deac8dbf56e57a49db7be67f8b9bc81bd2b7ee496434fb5d@13.74.157.139:30433",
	}
)

var (
	ChequebookAddrFlag = cli.StringFlag{
		Name:   "chequebook",
		Usage:  "chequebook contract address",
		EnvVar: SWARM_ENV_CHEQUEBOOK_ADDR,
	}
	SwarmAccountFlag = cli.StringFlag{
		Name:   "bzzaccount",
		Usage:  "Swarm account key file",
		EnvVar: SWARM_ENV_ACCOUNT,
	}
	SwarmListenAddrFlag = cli.StringFlag{
		Name:   "httpaddr",
		Usage:  "Swarm HTTP API listening interface",
		EnvVar: SWARM_ENV_LISTEN_ADDR,
	}
	SwarmPortFlag = cli.StringFlag{
		Name:   "bzzport",
		Usage:  "Swarm local http api port",
		EnvVar: SWARM_ENV_PORT,
	}
	SwarmNetworkIdFlag = cli.IntFlag{
		Name:   "bzznetworkid",
		Usage:  "Network identifier (integer, default 3=swarm testnet)",
		EnvVar: SWARM_ENV_NETWORK_ID,
	}
	SwarmConfigPathFlag = cli.StringFlag{
		Name:  "bzzconfig",
		Usage: "DEPRECATED: please use --config path/to/TOML-file",
	}
	SwarmSwapEnabledFlag = cli.BoolFlag{
		Name:   "swap",
		Usage:  "Swarm SWAP enabled (default false)",
		EnvVar: SWARM_ENV_SWAP_ENABLE,
	}
	SwarmSwapAPIFlag = cli.StringFlag{
		Name:   "swap-api",
		Usage:  "URL of the Ethereum API provider to use to settle SWAP payments",
		EnvVar: SWARM_ENV_SWAP_API,
	}
	SwarmSyncEnabledFlag = cli.BoolTFlag{
		Name:   "sync",
		Usage:  "Swarm Syncing enabled (default true)",
		EnvVar: SWARM_ENV_SYNC_ENABLE,
	}
<<<<<<< HEAD
	EnsAPIFlag = cli.StringSliceFlag{
		Name:  "ens-api",
		Usage: "ENS API endpoint for a TLD and with contract address, can be repeated, format [tld:][contract-addr@]url",
=======
	EnsAPIFlag = cli.StringFlag{
		Name:   "ens-api",
		Usage:  "URL of the Ethereum API provider to use for ENS record lookups",
		EnvVar: SWARM_ENV_ENS_API,
	}
	EnsAddrFlag = cli.StringFlag{
		Name:   "ens-addr",
		Usage:  "ENS contract address (default is detected as testnet or mainnet using --ens-api)",
		EnvVar: SWARM_ENV_ENS_ADDR,
>>>>>>> 32516c76
	}
	SwarmApiFlag = cli.StringFlag{
		Name:  "bzzapi",
		Usage: "Swarm HTTP endpoint",
		Value: "http://127.0.0.1:8500",
	}
	SwarmRecursiveUploadFlag = cli.BoolFlag{
		Name:  "recursive",
		Usage: "Upload directories recursively",
	}
	SwarmWantManifestFlag = cli.BoolTFlag{
		Name:  "manifest",
		Usage: "Automatic manifest upload",
	}
	SwarmUploadDefaultPath = cli.StringFlag{
		Name:  "defaultpath",
		Usage: "path to file served for empty url path (none)",
	}
	SwarmUpFromStdinFlag = cli.BoolFlag{
		Name:  "stdin",
		Usage: "reads data to be uploaded from stdin",
	}
	SwarmUploadMimeType = cli.StringFlag{
		Name:  "mime",
		Usage: "force mime type",
	}
	CorsStringFlag = cli.StringFlag{
		Name:   "corsdomain",
		Usage:  "Domain on which to send Access-Control-Allow-Origin header (multiple domains can be supplied separated by a ',')",
		EnvVar: SWARM_ENV_CORS,
	}

	// the following flags are deprecated and should be removed in the future
	DeprecatedEthAPIFlag = cli.StringFlag{
		Name:  "ethapi",
		Usage: "DEPRECATED: please use --ens-api and --swap-api",
	}
	DeprecatedEnsAddrFlag = cli.StringFlag{
		Name:  "ens-addr",
		Usage: "DEPRECATED: ENS contract address, please use --ens-api with contract address according to its format",
	}
)

//declare a few constant error messages, useful for later error check comparisons in test
var (
	SWARM_ERR_NO_BZZACCOUNT   = "bzzaccount option is required but not set; check your config file, command line or environment variables"
	SWARM_ERR_SWAP_SET_NO_API = "SWAP is enabled but --swap-api is not set"
)

var defaultNodeConfig = node.DefaultConfig

// This init function sets defaults so cmd/swarm can run alongside geth.
func init() {
	defaultNodeConfig.Name = clientIdentifier
	defaultNodeConfig.Version = params.VersionWithCommit(gitCommit)
	defaultNodeConfig.P2P.ListenAddr = ":30399"
	defaultNodeConfig.IPCPath = "bzzd.ipc"
	// Set flag defaults for --help display.
	utils.ListenPortFlag.Value = 30399
}

var app = utils.NewApp(gitCommit, "Ethereum Swarm")

// This init function creates the cli.App.
func init() {
	app.Action = bzzd
	app.HideVersion = true // we have a command to print the version
	app.Copyright = "Copyright 2013-2016 The go-ethereum Authors"
	app.Commands = []cli.Command{
		{
			Action:    version,
			Name:      "version",
			Usage:     "Print version numbers",
			ArgsUsage: " ",
			Description: `
The output of this command is supposed to be machine-readable.
`,
		},
		{
			Action:    upload,
			Name:      "up",
			Usage:     "upload a file or directory to swarm using the HTTP API",
			ArgsUsage: " <file>",
			Description: `
"upload a file or directory to swarm using the HTTP API and prints the root hash",
`,
		},
		{
			Action:    list,
			Name:      "ls",
			Usage:     "list files and directories contained in a manifest",
			ArgsUsage: " <manifest> [<prefix>]",
			Description: `
Lists files and directories contained in a manifest.
`,
		},
		{
			Action:    hash,
			Name:      "hash",
			Usage:     "print the swarm hash of a file or directory",
			ArgsUsage: " <file>",
			Description: `
Prints the swarm hash of file or directory.
`,
		},
		{
			Name:      "manifest",
			Usage:     "update a MANIFEST",
			ArgsUsage: "manifest COMMAND",
			Description: `
Updates a MANIFEST by adding/removing/updating the hash of a path.
`,
			Subcommands: []cli.Command{
				{
					Action:    add,
					Name:      "add",
					Usage:     "add a new path to the manifest",
					ArgsUsage: "<MANIFEST> <path> <hash> [<content-type>]",
					Description: `
Adds a new path to the manifest
`,
				},
				{
					Action:    update,
					Name:      "update",
					Usage:     "update the hash for an already existing path in the manifest",
					ArgsUsage: "<MANIFEST> <path> <newhash> [<newcontent-type>]",
					Description: `
Update the hash for an already existing path in the manifest
`,
				},
				{
					Action:    remove,
					Name:      "remove",
					Usage:     "removes a path from the manifest",
					ArgsUsage: "<MANIFEST> <path>",
					Description: `
Removes a path from the manifest
`,
				},
			},
		},
		{
			Name:      "db",
			Usage:     "manage the local chunk database",
			ArgsUsage: "db COMMAND",
			Description: `
Manage the local chunk database.
`,
			Subcommands: []cli.Command{
				{
					Action:    dbExport,
					Name:      "export",
					Usage:     "export a local chunk database as a tar archive (use - to send to stdout)",
					ArgsUsage: "<chunkdb> <file>",
					Description: `
Export a local chunk database as a tar archive (use - to send to stdout).

    swarm db export ~/.ethereum/swarm/bzz-KEY/chunks chunks.tar

The export may be quite large, consider piping the output through the Unix
pv(1) tool to get a progress bar:

    swarm db export ~/.ethereum/swarm/bzz-KEY/chunks - | pv > chunks.tar
`,
				},
				{
					Action:    dbImport,
					Name:      "import",
					Usage:     "import chunks from a tar archive into a local chunk database (use - to read from stdin)",
					ArgsUsage: "<chunkdb> <file>",
					Description: `
Import chunks from a tar archive into a local chunk database (use - to read from stdin).

    swarm db import ~/.ethereum/swarm/bzz-KEY/chunks chunks.tar

The import may be quite large, consider piping the input through the Unix
pv(1) tool to get a progress bar:

    pv chunks.tar | swarm db import ~/.ethereum/swarm/bzz-KEY/chunks -
`,
				},
				{
					Action:    dbClean,
					Name:      "clean",
					Usage:     "remove corrupt entries from a local chunk database",
					ArgsUsage: "<chunkdb>",
					Description: `
Remove corrupt entries from a local chunk database.
`,
				},
			},
		},
		{
			Action: func(ctx *cli.Context) {
				utils.Fatalf("ERROR: 'swarm cleandb' has been removed, please use 'swarm db clean'.")
			},
			Name:      "cleandb",
			Usage:     "DEPRECATED: use 'swarm db clean'",
			ArgsUsage: " ",
			Description: `
DEPRECATED: use 'swarm db clean'.
`,
		},
		// See config.go
		DumpConfigCommand,
	}
	sort.Sort(cli.CommandsByName(app.Commands))

	app.Flags = []cli.Flag{
		utils.IdentityFlag,
		utils.DataDirFlag,
		utils.BootnodesFlag,
		utils.KeyStoreDirFlag,
		utils.ListenPortFlag,
		utils.NoDiscoverFlag,
		utils.DiscoveryV5Flag,
		utils.NetrestrictFlag,
		utils.NodeKeyFileFlag,
		utils.NodeKeyHexFlag,
		utils.MaxPeersFlag,
		utils.NATFlag,
		utils.IPCDisabledFlag,
		utils.IPCPathFlag,
		utils.PasswordFileFlag,
		// bzzd-specific flags
		CorsStringFlag,
		EnsAPIFlag,
<<<<<<< HEAD
=======
		EnsAddrFlag,
		SwarmTomlConfigPathFlag,
>>>>>>> 32516c76
		SwarmConfigPathFlag,
		SwarmSwapEnabledFlag,
		SwarmSwapAPIFlag,
		SwarmSyncEnabledFlag,
		SwarmListenAddrFlag,
		SwarmPortFlag,
		SwarmAccountFlag,
		SwarmNetworkIdFlag,
		ChequebookAddrFlag,
		// upload flags
		SwarmApiFlag,
		SwarmRecursiveUploadFlag,
		SwarmWantManifestFlag,
		SwarmUploadDefaultPath,
		SwarmUpFromStdinFlag,
		SwarmUploadMimeType,
		//deprecated flags
		DeprecatedEthAPIFlag,
		DeprecatedEnsAddrFlag,
	}
	app.Flags = append(app.Flags, debug.Flags...)
	app.Before = func(ctx *cli.Context) error {
		runtime.GOMAXPROCS(runtime.NumCPU())
		return debug.Setup(ctx)
	}
	app.After = func(ctx *cli.Context) error {
		debug.Exit()
		return nil
	}
}

func main() {
	if err := app.Run(os.Args); err != nil {
		fmt.Fprintln(os.Stderr, err)
		os.Exit(1)
	}
}

func version(ctx *cli.Context) error {
	fmt.Println(strings.Title(clientIdentifier))
	fmt.Println("Version:", params.Version)
	if gitCommit != "" {
		fmt.Println("Git Commit:", gitCommit)
	}
	fmt.Println("Network Id:", ctx.GlobalInt(utils.NetworkIdFlag.Name))
	fmt.Println("Go Version:", runtime.Version())
	fmt.Println("OS:", runtime.GOOS)
	fmt.Printf("GOPATH=%s\n", os.Getenv("GOPATH"))
	fmt.Printf("GOROOT=%s\n", runtime.GOROOT())
	return nil
}

func bzzd(ctx *cli.Context) error {
	//build a valid bzzapi.Config from all available sources:
	//default config, file config, command line and env vars
	bzzconfig, err := buildConfig(ctx)
	if err != nil {
		utils.Fatalf("unable to configure swarm: %v", err)
	}

	cfg := defaultNodeConfig
	//geth only supports --datadir via command line
	//in order to be consistent within swarm, if we pass --datadir via environment variable
	//or via config file, we get the same directory for geth and swarm
	if _, err := os.Stat(bzzconfig.Path); err == nil {
		cfg.DataDir = bzzconfig.Path
	}
	//setup the ethereum node
	utils.SetNodeConfig(ctx, &cfg)
	stack, err := node.New(&cfg)
	if err != nil {
		utils.Fatalf("can't create node: %v", err)
	}
	//a few steps need to be done after the config phase is completed,
	//due to overriding behavior
	initSwarmNode(bzzconfig, stack, ctx)
	//register BZZ as node.Service in the ethereum node
	registerBzzService(bzzconfig, ctx, stack)
	//start the node
	utils.StartNode(stack)

	go func() {
		sigc := make(chan os.Signal, 1)
		signal.Notify(sigc, syscall.SIGTERM)
		defer signal.Stop(sigc)
		<-sigc
		log.Info("Got sigterm, shutting swarm down...")
		stack.Stop()
	}()

	// Add bootnodes as initial peers.
	if bzzconfig.BootNodes != "" {
		bootnodes := strings.Split(bzzconfig.BootNodes, ",")
		injectBootnodes(stack.Server(), bootnodes)
	} else {
		if bzzconfig.NetworkId == 3 {
			injectBootnodes(stack.Server(), testbetBootNodes)
		}
	}

	stack.Wait()
	return nil
}

<<<<<<< HEAD
func registerBzzService(ctx *cli.Context, stack *node.Node) {
	prvkey := getAccount(ctx, stack)

	chbookaddr := common.HexToAddress(ctx.GlobalString(ChequebookAddrFlag.Name))
	bzzdir := ctx.GlobalString(SwarmConfigPathFlag.Name)
	if bzzdir == "" {
		bzzdir = stack.InstanceDir()
	}

	bzzconfig, err := bzzapi.NewConfig(bzzdir, chbookaddr, prvkey, ctx.GlobalUint64(SwarmNetworkIdFlag.Name))
	if err != nil {
		utils.Fatalf("unable to configure swarm: %v", err)
	}
	bzzport := ctx.GlobalString(SwarmPortFlag.Name)
	if len(bzzport) > 0 {
		bzzconfig.Port = bzzport
	}
	if bzzaddr := ctx.GlobalString(SwarmListenAddrFlag.Name); bzzaddr != "" {
		bzzconfig.ListenAddr = bzzaddr
	}
	swapEnabled := ctx.GlobalBool(SwarmSwapEnabledFlag.Name)
	syncEnabled := ctx.GlobalBoolT(SwarmSyncEnabledFlag.Name)

	swapapi := ctx.GlobalString(SwarmSwapAPIFlag.Name)
	if swapEnabled && swapapi == "" {
		utils.Fatalf("SWAP is enabled but --swap-api is not set")
	}

	ensAPIs := ctx.GlobalStringSlice(EnsAPIFlag.Name)
	ensAddr := ctx.GlobalString(DeprecatedEnsAddrFlag.Name)

	if ensAddr != "" {
		log.Warn("--ens-addr is no longer a valid command line flag, please use --ens-api to specify contract address.")
	}

	cors := ctx.GlobalString(CorsStringFlag.Name)
=======
// detectEnsAddr determines the ENS contract address by getting both the
// version and genesis hash using the client and matching them to either
// mainnet or testnet addresses
func detectEnsAddr(client *rpc.Client) (common.Address, error) {
	ctx, cancel := context.WithTimeout(context.Background(), 5*time.Second)
	defer cancel()

	var version string
	if err := client.CallContext(ctx, &version, "net_version"); err != nil {
		return common.Address{}, err
	}

	block, err := ethclient.NewClient(client).BlockByNumber(ctx, big.NewInt(0))
	if err != nil {
		return common.Address{}, err
	}

	switch {

	case version == "1" && block.Hash() == params.MainnetGenesisHash:
		log.Info("using Mainnet ENS contract address", "addr", ens.MainNetAddress)
		return ens.MainNetAddress, nil

	case version == "3" && block.Hash() == params.TestnetGenesisHash:
		log.Info("using Testnet ENS contract address", "addr", ens.TestNetAddress)
		return ens.TestNetAddress, nil

	default:
		return common.Address{}, fmt.Errorf("unknown version and genesis hash: %s %s", version, block.Hash())
	}
}

func registerBzzService(bzzconfig *bzzapi.Config, ctx *cli.Context, stack *node.Node) {
>>>>>>> 32516c76

	//define the swarm service boot function
	boot := func(ctx *node.ServiceContext) (node.Service, error) {
		var swapClient *ethclient.Client
		var err error
		if bzzconfig.SwapApi != "" {
			log.Info("connecting to SWAP API", "url", bzzconfig.SwapApi)
			swapClient, err = ethclient.Dial(bzzconfig.SwapApi)
			if err != nil {
				return nil, fmt.Errorf("error connecting to SWAP API %s: %s", bzzconfig.SwapApi, err)
			}
		}

<<<<<<< HEAD
		ensClientConfigs := []swarm.ENSClientConfig{}
		switch len(ensAPIs) {
		case 0:
			ensClientConfigs = append(ensClientConfigs, swarm.ENSClientConfig{
				Endpoint:        node.DefaultIPCEndpoint("geth"),
				ContractAddress: ensAddr,
			})
		case 1:
			// Check if "--ens-api ''" is specified in order to disable ENS.
			if ensAPIs[0] == "" {
				break
			}
			// Check if only one --ens-api is specified in order to use --ens-addr value
			// to preserve the backward compatibility with single --ens-api flag.
			c := parseFlagEnsAPI(ensAPIs[0])
			if ensAddr != "" {
				// If contract address is specified in both cases, check for conflict.
				if c.ContractAddress != "" && ensAddr != c.ContractAddress {
					utils.Fatalf("--ens-addr flag in conflict with --ens-api flag contract address")
				}
				c.ContractAddress = ensAddr
			}
			ensClientConfigs = append(ensClientConfigs, c)
		default:
			// Backward compatibility with single --ens-api flag and --ens-addr is preserved.
			// Check for case where multiple --ens-api flags are set with --ens-addr where
			// the specified contract address is not clear to which api belongs.
			if ensAddr != "" {
				utils.Fatalf("--ens-addr flag can not be used with multiple --ens-api flags")
			}
			for _, s := range ensAPIs {
				if s != "" {
					ensClientConfigs = append(ensClientConfigs, parseFlagEnsAPI(s))
=======
		var ensClient *ethclient.Client
		if bzzconfig.EnsApi != "" {
			log.Info("connecting to ENS API", "url", bzzconfig.EnsApi)
			client, err := rpc.Dial(bzzconfig.EnsApi)
			if err != nil {
				return nil, fmt.Errorf("error connecting to ENS API %s: %s", bzzconfig.EnsApi, err)
			}
			ensClient = ethclient.NewClient(client)

			//no ENS root address set yet
			if bzzconfig.EnsRoot == (common.Address{}) {
				ensAddr, err := detectEnsAddr(client)
				if err == nil {
					bzzconfig.EnsRoot = ensAddr
				} else {
					log.Warn(fmt.Sprintf("could not determine ENS contract address, using default %s", bzzconfig.EnsRoot), "err", err)
>>>>>>> 32516c76
				}
			}
		}
		if len(ensClientConfigs) == 0 {
			log.Warn("No ENS, please specify non-empty --ens-api to use domain name resolution")
		}

<<<<<<< HEAD
		return swarm.NewSwarm(ctx, swapClient, ensClientConfigs, bzzconfig, swapEnabled, syncEnabled, cors)
=======
		return swarm.NewSwarm(ctx, swapClient, ensClient, bzzconfig, bzzconfig.SwapEnabled, bzzconfig.SyncEnabled, bzzconfig.Cors)
>>>>>>> 32516c76
	}
	//register within the ethereum node
	if err := stack.Register(boot); err != nil {
		utils.Fatalf("Failed to register the Swarm service: %v", err)
	}
}

<<<<<<< HEAD
// parseFlagEnsAPI parses EnsAPIFlag according to format
// [tld:][contract-addr@]url and returns ENSClientConfig structure
// with endpoint, contract address and TLD.
func parseFlagEnsAPI(s string) swarm.ENSClientConfig {
	isAllLetterString := func(s string) bool {
		for _, r := range s {
			if !unicode.IsLetter(r) {
				return false
			}
		}
		return true
	}
	endpoint := s
	var addr, tld string
	if i := strings.Index(endpoint, ":"); i > 0 {
		if isAllLetterString(endpoint[:i]) && len(endpoint) > i+2 && endpoint[i+1:i+3] != "//" {
			tld = endpoint[:i]
			endpoint = endpoint[i+1:]
		}
	}
	if i := strings.Index(endpoint, "@"); i > 0 {
		addr = endpoint[:i]
		endpoint = endpoint[i+1:]
	}
	return swarm.ENSClientConfig{
		Endpoint:        endpoint,
		ContractAddress: addr,
		TLD:             tld,
	}
}

func getAccount(ctx *cli.Context, stack *node.Node) *ecdsa.PrivateKey {
	keyid := ctx.GlobalString(SwarmAccountFlag.Name)

	if keyid == "" {
		utils.Fatalf("Option %q is required", SwarmAccountFlag.Name)
=======
func getAccount(bzzaccount string, ctx *cli.Context, stack *node.Node) *ecdsa.PrivateKey {
	//an account is mandatory
	if bzzaccount == "" {
		utils.Fatalf(SWARM_ERR_NO_BZZACCOUNT)
>>>>>>> 32516c76
	}
	// Try to load the arg as a hex key file.
	if key, err := crypto.LoadECDSA(bzzaccount); err == nil {
		log.Info("Swarm account key loaded", "address", crypto.PubkeyToAddress(key.PublicKey))
		return key
	}
	// Otherwise try getting it from the keystore.
	am := stack.AccountManager()
	ks := am.Backends(keystore.KeyStoreType)[0].(*keystore.KeyStore)

	return decryptStoreAccount(ks, bzzaccount, utils.MakePasswordList(ctx))
}

func decryptStoreAccount(ks *keystore.KeyStore, account string, passwords []string) *ecdsa.PrivateKey {
	var a accounts.Account
	var err error
	if common.IsHexAddress(account) {
		a, err = ks.Find(accounts.Account{Address: common.HexToAddress(account)})
	} else if ix, ixerr := strconv.Atoi(account); ixerr == nil && ix > 0 {
		if accounts := ks.Accounts(); len(accounts) > ix {
			a = accounts[ix]
		} else {
			err = fmt.Errorf("index %d higher than number of accounts %d", ix, len(accounts))
		}
	} else {
		utils.Fatalf("Can't find swarm account key %s", account)
	}
	if err != nil {
		utils.Fatalf("Can't find swarm account key: %v - Is the provided bzzaccount(%s) from the right datadir/Path?", err, account)
	}
	keyjson, err := ioutil.ReadFile(a.URL.Path)
	if err != nil {
		utils.Fatalf("Can't load swarm account key: %v", err)
	}
	for i := 0; i < 3; i++ {
		password := getPassPhrase(fmt.Sprintf("Unlocking swarm account %s [%d/3]", a.Address.Hex(), i+1), i, passwords)
		key, err := keystore.DecryptKey(keyjson, password)
		if err == nil {
			return key.PrivateKey
		}
	}
	utils.Fatalf("Can't decrypt swarm account key")
	return nil
}

// getPassPhrase retrieves the password associated with bzz account, either by fetching
// from a list of pre-loaded passwords, or by requesting it interactively from user.
func getPassPhrase(prompt string, i int, passwords []string) string {
	// non-interactive
	if len(passwords) > 0 {
		if i < len(passwords) {
			return passwords[i]
		}
		return passwords[len(passwords)-1]
	}

	// fallback to interactive mode
	if prompt != "" {
		fmt.Println(prompt)
	}
	password, err := console.Stdin.PromptPassword("Passphrase: ")
	if err != nil {
		utils.Fatalf("Failed to read passphrase: %v", err)
	}
	return password
}

func injectBootnodes(srv *p2p.Server, nodes []string) {
	for _, url := range nodes {
		n, err := discover.ParseNode(url)
		if err != nil {
			log.Error("Invalid swarm bootnode", "err", err)
			continue
		}
		srv.AddPeer(n)
	}
}<|MERGE_RESOLUTION|>--- conflicted
+++ resolved
@@ -27,7 +27,6 @@
 	"strconv"
 	"strings"
 	"syscall"
-	"unicode"
 
 	"github.com/ethereum/go-ethereum/accounts"
 	"github.com/ethereum/go-ethereum/accounts/keystore"
@@ -106,21 +105,10 @@
 		Usage:  "Swarm Syncing enabled (default true)",
 		EnvVar: SWARM_ENV_SYNC_ENABLE,
 	}
-<<<<<<< HEAD
 	EnsAPIFlag = cli.StringSliceFlag{
-		Name:  "ens-api",
-		Usage: "ENS API endpoint for a TLD and with contract address, can be repeated, format [tld:][contract-addr@]url",
-=======
-	EnsAPIFlag = cli.StringFlag{
 		Name:   "ens-api",
-		Usage:  "URL of the Ethereum API provider to use for ENS record lookups",
+		Usage:  "ENS API endpoint for a TLD and with contract address, can be repeated, format [tld:][contract-addr@]url",
 		EnvVar: SWARM_ENV_ENS_API,
-	}
-	EnsAddrFlag = cli.StringFlag{
-		Name:   "ens-addr",
-		Usage:  "ENS contract address (default is detected as testnet or mainnet using --ens-api)",
-		EnvVar: SWARM_ENV_ENS_ADDR,
->>>>>>> 32516c76
 	}
 	SwarmApiFlag = cli.StringFlag{
 		Name:  "bzzapi",
@@ -349,11 +337,7 @@
 		// bzzd-specific flags
 		CorsStringFlag,
 		EnsAPIFlag,
-<<<<<<< HEAD
-=======
-		EnsAddrFlag,
 		SwarmTomlConfigPathFlag,
->>>>>>> 32516c76
 		SwarmConfigPathFlag,
 		SwarmSwapEnabledFlag,
 		SwarmSwapAPIFlag,
@@ -458,78 +442,7 @@
 	return nil
 }
 
-<<<<<<< HEAD
-func registerBzzService(ctx *cli.Context, stack *node.Node) {
-	prvkey := getAccount(ctx, stack)
-
-	chbookaddr := common.HexToAddress(ctx.GlobalString(ChequebookAddrFlag.Name))
-	bzzdir := ctx.GlobalString(SwarmConfigPathFlag.Name)
-	if bzzdir == "" {
-		bzzdir = stack.InstanceDir()
-	}
-
-	bzzconfig, err := bzzapi.NewConfig(bzzdir, chbookaddr, prvkey, ctx.GlobalUint64(SwarmNetworkIdFlag.Name))
-	if err != nil {
-		utils.Fatalf("unable to configure swarm: %v", err)
-	}
-	bzzport := ctx.GlobalString(SwarmPortFlag.Name)
-	if len(bzzport) > 0 {
-		bzzconfig.Port = bzzport
-	}
-	if bzzaddr := ctx.GlobalString(SwarmListenAddrFlag.Name); bzzaddr != "" {
-		bzzconfig.ListenAddr = bzzaddr
-	}
-	swapEnabled := ctx.GlobalBool(SwarmSwapEnabledFlag.Name)
-	syncEnabled := ctx.GlobalBoolT(SwarmSyncEnabledFlag.Name)
-
-	swapapi := ctx.GlobalString(SwarmSwapAPIFlag.Name)
-	if swapEnabled && swapapi == "" {
-		utils.Fatalf("SWAP is enabled but --swap-api is not set")
-	}
-
-	ensAPIs := ctx.GlobalStringSlice(EnsAPIFlag.Name)
-	ensAddr := ctx.GlobalString(DeprecatedEnsAddrFlag.Name)
-
-	if ensAddr != "" {
-		log.Warn("--ens-addr is no longer a valid command line flag, please use --ens-api to specify contract address.")
-	}
-
-	cors := ctx.GlobalString(CorsStringFlag.Name)
-=======
-// detectEnsAddr determines the ENS contract address by getting both the
-// version and genesis hash using the client and matching them to either
-// mainnet or testnet addresses
-func detectEnsAddr(client *rpc.Client) (common.Address, error) {
-	ctx, cancel := context.WithTimeout(context.Background(), 5*time.Second)
-	defer cancel()
-
-	var version string
-	if err := client.CallContext(ctx, &version, "net_version"); err != nil {
-		return common.Address{}, err
-	}
-
-	block, err := ethclient.NewClient(client).BlockByNumber(ctx, big.NewInt(0))
-	if err != nil {
-		return common.Address{}, err
-	}
-
-	switch {
-
-	case version == "1" && block.Hash() == params.MainnetGenesisHash:
-		log.Info("using Mainnet ENS contract address", "addr", ens.MainNetAddress)
-		return ens.MainNetAddress, nil
-
-	case version == "3" && block.Hash() == params.TestnetGenesisHash:
-		log.Info("using Testnet ENS contract address", "addr", ens.TestNetAddress)
-		return ens.TestNetAddress, nil
-
-	default:
-		return common.Address{}, fmt.Errorf("unknown version and genesis hash: %s %s", version, block.Hash())
-	}
-}
-
 func registerBzzService(bzzconfig *bzzapi.Config, ctx *cli.Context, stack *node.Node) {
->>>>>>> 32516c76
 
 	//define the swarm service boot function
 	boot := func(ctx *node.ServiceContext) (node.Service, error) {
@@ -543,70 +456,7 @@
 			}
 		}
 
-<<<<<<< HEAD
-		ensClientConfigs := []swarm.ENSClientConfig{}
-		switch len(ensAPIs) {
-		case 0:
-			ensClientConfigs = append(ensClientConfigs, swarm.ENSClientConfig{
-				Endpoint:        node.DefaultIPCEndpoint("geth"),
-				ContractAddress: ensAddr,
-			})
-		case 1:
-			// Check if "--ens-api ''" is specified in order to disable ENS.
-			if ensAPIs[0] == "" {
-				break
-			}
-			// Check if only one --ens-api is specified in order to use --ens-addr value
-			// to preserve the backward compatibility with single --ens-api flag.
-			c := parseFlagEnsAPI(ensAPIs[0])
-			if ensAddr != "" {
-				// If contract address is specified in both cases, check for conflict.
-				if c.ContractAddress != "" && ensAddr != c.ContractAddress {
-					utils.Fatalf("--ens-addr flag in conflict with --ens-api flag contract address")
-				}
-				c.ContractAddress = ensAddr
-			}
-			ensClientConfigs = append(ensClientConfigs, c)
-		default:
-			// Backward compatibility with single --ens-api flag and --ens-addr is preserved.
-			// Check for case where multiple --ens-api flags are set with --ens-addr where
-			// the specified contract address is not clear to which api belongs.
-			if ensAddr != "" {
-				utils.Fatalf("--ens-addr flag can not be used with multiple --ens-api flags")
-			}
-			for _, s := range ensAPIs {
-				if s != "" {
-					ensClientConfigs = append(ensClientConfigs, parseFlagEnsAPI(s))
-=======
-		var ensClient *ethclient.Client
-		if bzzconfig.EnsApi != "" {
-			log.Info("connecting to ENS API", "url", bzzconfig.EnsApi)
-			client, err := rpc.Dial(bzzconfig.EnsApi)
-			if err != nil {
-				return nil, fmt.Errorf("error connecting to ENS API %s: %s", bzzconfig.EnsApi, err)
-			}
-			ensClient = ethclient.NewClient(client)
-
-			//no ENS root address set yet
-			if bzzconfig.EnsRoot == (common.Address{}) {
-				ensAddr, err := detectEnsAddr(client)
-				if err == nil {
-					bzzconfig.EnsRoot = ensAddr
-				} else {
-					log.Warn(fmt.Sprintf("could not determine ENS contract address, using default %s", bzzconfig.EnsRoot), "err", err)
->>>>>>> 32516c76
-				}
-			}
-		}
-		if len(ensClientConfigs) == 0 {
-			log.Warn("No ENS, please specify non-empty --ens-api to use domain name resolution")
-		}
-
-<<<<<<< HEAD
-		return swarm.NewSwarm(ctx, swapClient, ensClientConfigs, bzzconfig, swapEnabled, syncEnabled, cors)
-=======
-		return swarm.NewSwarm(ctx, swapClient, ensClient, bzzconfig, bzzconfig.SwapEnabled, bzzconfig.SyncEnabled, bzzconfig.Cors)
->>>>>>> 32516c76
+		return swarm.NewSwarm(ctx, swapClient, bzzconfig)
 	}
 	//register within the ethereum node
 	if err := stack.Register(boot); err != nil {
@@ -614,49 +464,10 @@
 	}
 }
 
-<<<<<<< HEAD
-// parseFlagEnsAPI parses EnsAPIFlag according to format
-// [tld:][contract-addr@]url and returns ENSClientConfig structure
-// with endpoint, contract address and TLD.
-func parseFlagEnsAPI(s string) swarm.ENSClientConfig {
-	isAllLetterString := func(s string) bool {
-		for _, r := range s {
-			if !unicode.IsLetter(r) {
-				return false
-			}
-		}
-		return true
-	}
-	endpoint := s
-	var addr, tld string
-	if i := strings.Index(endpoint, ":"); i > 0 {
-		if isAllLetterString(endpoint[:i]) && len(endpoint) > i+2 && endpoint[i+1:i+3] != "//" {
-			tld = endpoint[:i]
-			endpoint = endpoint[i+1:]
-		}
-	}
-	if i := strings.Index(endpoint, "@"); i > 0 {
-		addr = endpoint[:i]
-		endpoint = endpoint[i+1:]
-	}
-	return swarm.ENSClientConfig{
-		Endpoint:        endpoint,
-		ContractAddress: addr,
-		TLD:             tld,
-	}
-}
-
-func getAccount(ctx *cli.Context, stack *node.Node) *ecdsa.PrivateKey {
-	keyid := ctx.GlobalString(SwarmAccountFlag.Name)
-
-	if keyid == "" {
-		utils.Fatalf("Option %q is required", SwarmAccountFlag.Name)
-=======
 func getAccount(bzzaccount string, ctx *cli.Context, stack *node.Node) *ecdsa.PrivateKey {
 	//an account is mandatory
 	if bzzaccount == "" {
 		utils.Fatalf(SWARM_ERR_NO_BZZACCOUNT)
->>>>>>> 32516c76
 	}
 	// Try to load the arg as a hex key file.
 	if key, err := crypto.LoadECDSA(bzzaccount); err == nil {
